<<<<<<< HEAD
# emacs: -*- mode: python; py-indent-offset: 4; indent-tabs-mode: nil -*-
# vi: set ft=python sts=4 ts=4 sw=4 et:
#
# Copyright The NiPreps Developers <nipreps@gmail.com>
#
# Licensed under the Apache License, Version 2.0 (the "License");
# you may not use this file except in compliance with the License.
# You may obtain a copy of the License at
#
#     http://www.apache.org/licenses/LICENSE-2.0
#
# Unless required by applicable law or agreed to in writing, software
# distributed under the License is distributed on an "AS IS" BASIS,
# WITHOUT WARRANTIES OR CONDITIONS OF ANY KIND, either express or implied.
# See the License for the specific language governing permissions and
# limitations under the License.
#
# We support and encourage derived works from this project, please read
# about our expectations at
#
#     https://www.nipreps.org/community/licensing/
#
=======
#!/usr/bin/env python3
# /// script
# requires-python = ">=3.10"
# dependencies = [
#     "click",
#     "fuzzywuzzy",
# ]
# ///
>>>>>>> adf94bb4
"""Update and sort the creators list of the zenodo record."""

import json
import sys
from pathlib import Path

import click
from fuzzywuzzy import fuzz, process


def read_md_table(md_text):
    """
    Extract the first table found in a markdown document as a Python dict.

    Examples
    --------
    >>> read_md_table('''
    ... # Some text
    ...
    ... More text
    ...
    ... | **Header1** | **Header2** |
    ... | --- | --- |
    ... | val1 | val2 |
    ... |  | val4 |
    ...
    ... | **Header3** | **Header4** |
    ... | --- | --- |
    ... | val1 | val2 |
    ... |  | val4 |
    ... ''')
    [{'header1': 'val1', 'header2': 'val2'}, {'header2': 'val4'}]

    """
    prev = None
    keys = None
    retval = []
    for line in md_text.splitlines():
        if line.strip().startswith("| --- |"):
            keys = (k.replace("*", "").strip() for k in prev.split("|"))
            keys = [k.lower() for k in keys if k]
            continue
        elif not keys:
            prev = line
            continue

        if not line or not line.strip().startswith("|"):
            break

        values = [v.strip() or None for v in line.split("|")][1:-1]
        retval.append({k: v for k, v in zip(keys, values, strict=False) if v})

    return retval


def sort_contributors(entries, git_lines, exclude=None, last=None):
    """Return a list of author dictionaries, ordered by contribution."""
    last = last or []
    sorted_authors = sorted(entries, key=lambda i: i["name"])

    first_last = [" ".join(val["name"].split(",")[::-1]).strip() for val in sorted_authors]
    first_last_excl = [" ".join(val["name"].split(",")[::-1]).strip() for val in exclude or []]

    unmatched = []
    author_matches = []
    for ele in git_lines:
        matches = process.extract(ele, first_last, scorer=fuzz.token_sort_ratio, limit=2)
        # matches is a list [('First match', % Match), ('Second match', % Match)]
        if matches[0][1] > 80:
            val = sorted_authors[first_last.index(matches[0][0])]
        else:
            # skip unmatched names
            if ele not in first_last_excl:
                unmatched.append(ele)
            continue

        if val not in author_matches:
            author_matches.append(val)

    names = {" ".join(val["name"].split(",")[::-1]).strip() for val in author_matches}
    for missing_name in first_last:
        if missing_name not in names:
            missing = sorted_authors[first_last.index(missing_name)]
            author_matches.append(missing)

    position_matches = []
    for i, item in enumerate(author_matches):
        pos = item.pop("position", None)
        if pos is not None:
            position_matches.append((i, int(pos)))

    for i, pos in position_matches:
        if pos < 0:
            pos += len(author_matches) + 1
        author_matches.insert(pos, author_matches.pop(i))

    return author_matches, unmatched


def get_git_lines(fname="line-contributors.txt"):
    """Run git-line-summary."""
    import shutil
    import subprocess as sp

    contrib_file = Path(fname)

    lines = []
    if contrib_file.exists():
        print("WARNING: Reusing existing line-contributors.txt file.", file=sys.stderr)
        lines = contrib_file.read_text().splitlines()

    git_line_summary_path = shutil.which("git-line-summary")
    if not git_line_summary_path:
        git_line_summary_path = "git summary --dedup-by-email".split(" ")
    else:
        git_line_summary_path = [git_line_summary_path]

    if not lines and git_line_summary_path:
        print("Running git-line-summary on repo")
        lines = sp.check_output(git_line_summary_path).decode().splitlines()
        lines = [line for line in lines if "Not Committed Yet" not in line]
        contrib_file.write_text("\n".join(lines))

    if not lines:
        _msg = ": git-line-summary not found, please install git-extras " * (
            git_line_summary_path is None
        )
        raise RuntimeError(f"Could not find line-contributors from git repository{_msg}.")
    return [" ".join(line.strip().split()[1:-1]) for line in lines if "%" in line]


def _namelast(inlist):
    retval = []
    for i in inlist:
        i["name"] = (f"{i.pop('name', '')} {i.pop('lastname', '')}").strip()
        if not i["name"]:
            i["name"] = i.get("handle", "<Unknown Name>")
        retval.append(i)
    return retval


@click.group()
def cli():
    """Generate authorship boilerplates."""
    pass


@cli.command()
@click.option("-z", "--zenodo-file", type=click.Path(exists=True), default=".zenodo.json")
@click.option("-m", "--maintainers", type=click.Path(exists=True), default=".maint/MAINTAINERS.md")
@click.option(
    "-c", "--contributors", type=click.Path(exists=True), default=".maint/CONTRIBUTORS.md"
)
@click.option("--pi", type=click.Path(exists=True), default=".maint/PIs.md")
@click.option("-f", "--former-file", type=click.Path(exists=True), default=".maint/FORMER.md")
def zenodo(
    zenodo_file,
    maintainers,
    contributors,
    pi,
    former_file,
):
    """Generate a new Zenodo payload file."""
    data = get_git_lines()

    zenodo = json.loads(Path(zenodo_file).read_text())

    former = _namelast(read_md_table(Path(former_file).read_text()))
    zen_creators, miss_creators = sort_contributors(
        _namelast(read_md_table(Path(maintainers).read_text())),
        data,
        exclude=former,
    )

    zen_contributors, miss_contributors = sort_contributors(
        _namelast(read_md_table(Path(contributors).read_text())), data, exclude=former
    )

    zen_pi = _namelast(reversed(read_md_table(Path(pi).read_text())))

    zenodo["creators"] = zen_creators
    zenodo["contributors"] = zen_contributors + [pi for pi in zen_pi if pi not in zen_contributors]
    creator_names = {c["name"] for c in zenodo["creators"] if c["name"] != "<Unknown Name>"}

    zenodo["contributors"] = [c for c in zenodo["contributors"] if c["name"] not in creator_names]

    misses = set(miss_creators).intersection(miss_contributors)
    if misses:
        print(
            f"Some people made commits, but are missing in .maint/ files: {', '.join(misses)}",
            file=sys.stderr,
        )

    # Remove position
    for creator in zenodo["creators"]:
        creator.pop("position", None)
        creator.pop("handle", None)
        if "affiliation" not in creator:
            creator["affiliation"] = "Unknown affiliation"
        elif isinstance(creator["affiliation"], list):
            creator["affiliation"] = creator["affiliation"][0]

    for creator in zenodo["contributors"]:
        creator.pop("handle", None)
        creator["type"] = "Researcher"
        creator.pop("position", None)

        if "affiliation" not in creator:
            creator["affiliation"] = "Unknown affiliation"
        elif isinstance(creator["affiliation"], list):
            creator["affiliation"] = creator["affiliation"][0]

    Path(zenodo_file).write_text("%s\n" % json.dumps(zenodo, indent=2))


@cli.command()
@click.option("-m", "--maintainers", type=click.Path(exists=True), default=".maint/MAINTAINERS.md")
@click.option(
    "-c", "--contributors", type=click.Path(exists=True), default=".maint/CONTRIBUTORS.md"
)
@click.option("--pi", type=click.Path(exists=True), default=".maint/PIs.md")
@click.option("-f", "--former-file", type=click.Path(exists=True), default=".maint/FORMER.md")
def publication(
    maintainers,
    contributors,
    pi,
    former_file,
):
    """Generate the list of authors and affiliations for papers."""
    members = _namelast(read_md_table(Path(maintainers).read_text())) + _namelast(
        read_md_table(Path(contributors).read_text())
    )
    former_names = _namelast(read_md_table(Path(former_file).read_text()))

    hits, misses = sort_contributors(
        members,
        get_git_lines(),
        exclude=former_names,
    )

    pi_hits = _namelast(reversed(read_md_table(Path(pi).read_text())))
    pi_names = [pi["name"] for pi in pi_hits]
    hits = [hit for hit in hits if hit["name"] not in pi_names] + pi_hits

    def _aslist(value):
        if isinstance(value, (list, tuple)):
            return value
        return [value]

    # Remove position
    affiliations = []
    for item in hits:
        item.pop("position", None)
        for a in _aslist(item.get("affiliation", "Unaffiliated")):
            if a not in affiliations:
                affiliations.append(a)

    aff_indexes = [
        ", ".join(
            [
                "%d" % (affiliations.index(a) + 1)
                for a in _aslist(author.get("affiliation", "Unaffiliated"))
            ]
        )
        for author in hits
    ]

    if misses:
        print(
            f"Some people made commits, but are missing in .maint/ files: {', '.join(misses)}",
            file=sys.stderr,
        )

    print("Authors (%d):" % len(hits))
    print(
        "%s."
        % "; ".join(
            [
                "{} \\ :sup:`{}`\\ ".format(i["name"], idx)
                for i, idx in zip(hits, aff_indexes, strict=False)
            ]
        )
    )

    print(
        "\n\nAffiliations:\n%s"
        % "\n".join([f"{i + 1: >2}. {a}" for i, a in enumerate(affiliations)])
    )


if __name__ == "__main__":
    """ Install entry-point """
    cli()<|MERGE_RESOLUTION|>--- conflicted
+++ resolved
@@ -1,4 +1,3 @@
-<<<<<<< HEAD
 # emacs: -*- mode: python; py-indent-offset: 4; indent-tabs-mode: nil -*-
 # vi: set ft=python sts=4 ts=4 sw=4 et:
 #
@@ -21,8 +20,6 @@
 #
 #     https://www.nipreps.org/community/licensing/
 #
-=======
-#!/usr/bin/env python3
 # /// script
 # requires-python = ">=3.10"
 # dependencies = [
@@ -30,7 +27,6 @@
 #     "fuzzywuzzy",
 # ]
 # ///
->>>>>>> adf94bb4
 """Update and sort the creators list of the zenodo record."""
 
 import json
