--- conflicted
+++ resolved
@@ -233,13 +233,8 @@
     movingmask_path: str | Path | list[str] | None = None,
     init_affine: str | Path | None = None,
     default: str = "b0-to-b0_level0",
-<<<<<<< HEAD
-    **kwargs: dict,
+    **kwargs,
 ) -> Registration:
-=======
-    **kwargs,
-) -> str:
->>>>>>> d9b390ba
     """
     Generate an ANTs' command line.
 
@@ -431,12 +426,7 @@
     moving_path: str | Path,
     vol_idx: int,
     dirname: Path,
-<<<<<<< HEAD
-    **kwargs: dict,
-=======
-    reg_target_type: str | tuple[str, str],
-    align_kwargs: dict,
->>>>>>> d9b390ba
+    **kwargs,
 ) -> nt.base.BaseTransform:
     """
     Register the moving image to the fixed image.
@@ -451,13 +441,7 @@
         Dataset volume index.
     dirname : :obj:`Path`
         Directory name where the transformation is saved.
-<<<<<<< HEAD
     kwargs : :obj:`dict`
-=======
-    reg_target_type : :obj:`str` or tuple of :obj:`str`
-        Target registration type.
-    align_kwargs : :obj:`dict`
->>>>>>> d9b390ba
         Parameters to configure the image registration process.
 
     Returns
